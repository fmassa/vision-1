# Copyright (c) Facebook, Inc. and its affiliates. All Rights Reserved.
import torch
from torch.nn import functional as F
from torch import nn

import torchvision
from torchvision.ops import boxes as box_ops

from . import _utils as det_utils


class AnchorGenerator(nn.Module):
    """
    Module that generates anchors for a set of feature maps and
    image sizes.

    The module support computing anchors at multiple sizes and aspect ratios
    per feature map.

    sizes and aspect_ratios should have the same number of elements, and it should
    correspond to the number of feature maps.

    sizes[i] and aspect_ratios[i] can have an arbitrary number of elements,
    and AnchorGenerator will output a set of sizes[i] * aspect_ratios[i] anchors
    per spatial location for feature map i.

    Arguments:
        sizes (Tuple[Tuple[int]]):
        aspect_ratios (Tuple[Tuple[float]]):
    """

    def __init__(
        self,
        sizes=(128, 256, 512),
        aspect_ratios=(0.5, 1.0, 2.0),
    ):
        super(AnchorGenerator, self).__init__()

        if not isinstance(sizes[0], (list, tuple)):
            # TODO change this
            sizes = tuple((s,) for s in sizes)
        if not isinstance(aspect_ratios[0], (list, tuple)):
            aspect_ratios = (aspect_ratios,) * len(sizes)

        assert len(sizes) == len(aspect_ratios)

        self.sizes = sizes
        self.aspect_ratios = aspect_ratios
        self.cell_anchors = None
        self._cache = {}

    @staticmethod
    def generate_anchors(scales, aspect_ratios, dtype=torch.float32, device="cpu"):
        scales = torch.as_tensor(scales, dtype=dtype, device=device)
        aspect_ratios = torch.as_tensor(aspect_ratios, dtype=dtype, device=device)
        h_ratios = torch.sqrt(aspect_ratios)
        w_ratios = 1 / h_ratios

        ws = (w_ratios[:, None] * scales[None, :]).view(-1)
        hs = (h_ratios[:, None] * scales[None, :]).view(-1)

        base_anchors = torch.stack([-ws, -hs, ws, hs], dim=1) / 2
        return base_anchors.round()

    def set_cell_anchors(self, dtype, device):
        if self.cell_anchors is not None:
            return self.cell_anchors
        cell_anchors = [
            self.generate_anchors(
                sizes,
                aspect_ratios,
                dtype,
                device
            )
            for sizes, aspect_ratios in zip(self.sizes, self.aspect_ratios)
        ]
        self.cell_anchors = cell_anchors

    def num_anchors_per_location(self):
        return [len(s) * len(a) for s, a in zip(self.sizes, self.aspect_ratios)]

    def grid_anchors(self, grid_sizes, strides):
        anchors = []
        for size, stride, base_anchors in zip(
            grid_sizes, strides, self.cell_anchors
        ):
            grid_height, grid_width = size
            stride_height, stride_width = stride
            if torchvision._is_tracing():
                # required in ONNX export for mult operation with float32
                stride_width = torch.tensor(stride_width, dtype=torch.float32)
                stride_height = torch.tensor(stride_height, dtype=torch.float32)
            device = base_anchors.device
            shifts_x = torch.arange(
                0, grid_width, dtype=torch.float32, device=device
            ) * stride_width
            shifts_y = torch.arange(
                0, grid_height, dtype=torch.float32, device=device
            ) * stride_height
            # TODO: remove tracing pass when exporting torch.meshgrid()
            #       is suported in ONNX
            if torchvision._is_tracing():
                shift_y = shifts_y.view(-1, 1).expand(grid_height, grid_width)
                shift_x = shifts_x.view(1, -1).expand(grid_height, grid_width)
            else:
                shift_y, shift_x = torch.meshgrid(shifts_y, shifts_x)
            shift_x = shift_x.reshape(-1)
            shift_y = shift_y.reshape(-1)
            shifts = torch.stack((shift_x, shift_y, shift_x, shift_y), dim=1)

            anchors.append(
                (shifts.view(-1, 1, 4) + base_anchors.view(1, -1, 4)).reshape(-1, 4)
            )

        return anchors

    def cached_grid_anchors(self, grid_sizes, strides):
        key = tuple(grid_sizes) + tuple(strides)
        if key in self._cache:
            return self._cache[key]
        anchors = self.grid_anchors(grid_sizes, strides)
        self._cache[key] = anchors
        return anchors

    def forward(self, image_list, feature_maps):
        grid_sizes = tuple([feature_map.shape[-2:] for feature_map in feature_maps])
        image_size = image_list.tensors.shape[-2:]
<<<<<<< HEAD
        strides = tuple((float(image_size[0]) / float(g[0]),
                         float(image_size[1]) / float(g[1]))
                        for g in grid_sizes)
        self.set_cell_anchors(feature_maps[0].device)
=======
        strides = tuple((image_size[0] / g[0], image_size[1] / g[1]) for g in grid_sizes)
        dtype, device = feature_maps[0].dtype, feature_maps[0].device
        self.set_cell_anchors(dtype, device)
>>>>>>> 09823951
        anchors_over_all_feature_maps = self.cached_grid_anchors(grid_sizes, strides)
        anchors = []
        for i, (image_height, image_width) in enumerate(image_list.image_sizes):
            anchors_in_image = []
            for anchors_per_feature_map in anchors_over_all_feature_maps:
                anchors_in_image.append(anchors_per_feature_map)
            anchors.append(anchors_in_image)
        anchors = [torch.cat(anchors_per_image) for anchors_per_image in anchors]
        return anchors


class RPNHead(nn.Module):
    """
    Adds a simple RPN Head with classification and regression heads

    Arguments:
        in_channels (int): number of channels of the input feature
        num_anchors (int): number of anchors to be predicted
    """

    def __init__(self, in_channels, num_anchors):
        super(RPNHead, self).__init__()
        self.conv = nn.Conv2d(
            in_channels, in_channels, kernel_size=3, stride=1, padding=1
        )
        self.cls_logits = nn.Conv2d(in_channels, num_anchors, kernel_size=1, stride=1)
        self.bbox_pred = nn.Conv2d(
            in_channels, num_anchors * 4, kernel_size=1, stride=1
        )

        for l in self.children():
            torch.nn.init.normal_(l.weight, std=0.01)
            torch.nn.init.constant_(l.bias, 0)

    def forward(self, x):
        logits = []
        bbox_reg = []
        for feature in x:
            t = F.relu(self.conv(feature))
            logits.append(self.cls_logits(t))
            bbox_reg.append(self.bbox_pred(t))
        return logits, bbox_reg


def permute_and_flatten(layer, N, A, C, H, W):
    layer = layer.view(N, -1, C, H, W)
    layer = layer.permute(0, 3, 4, 1, 2)
    layer = layer.reshape(N, -1, C)
    return layer


def concat_box_prediction_layers(box_cls, box_regression):
    box_cls_flattened = []
    box_regression_flattened = []
    # for each feature level, permute the outputs to make them be in the
    # same format as the labels. Note that the labels are computed for
    # all feature levels concatenated, so we keep the same representation
    # for the objectness and the box_regression
    for box_cls_per_level, box_regression_per_level in zip(
        box_cls, box_regression
    ):
        N, AxC, H, W = box_cls_per_level.shape
        Ax4 = box_regression_per_level.shape[1]
        A = Ax4 // 4
        C = AxC // A
        box_cls_per_level = permute_and_flatten(
            box_cls_per_level, N, A, C, H, W
        )
        box_cls_flattened.append(box_cls_per_level)

        box_regression_per_level = permute_and_flatten(
            box_regression_per_level, N, A, 4, H, W
        )
        box_regression_flattened.append(box_regression_per_level)
    # concatenate on the first dimension (representing the feature levels), to
    # take into account the way the labels were generated (with all feature maps
    # being concatenated as well)
    box_cls = torch.cat(box_cls_flattened, dim=1).reshape(-1, C)
    box_regression = torch.cat(box_regression_flattened, dim=1).reshape(-1, 4)
    return box_cls, box_regression


class RegionProposalNetwork(torch.nn.Module):
    """
    Implements Region Proposal Network (RPN).

    Arguments:
        anchor_generator (AnchorGenerator): module that generates the anchors for a set of feature
            maps.
        head (nn.Module): module that computes the objectness and regression deltas
        fg_iou_thresh (float): minimum IoU between the anchor and the GT box so that they can be
            considered as positive during training of the RPN.
        bg_iou_thresh (float): maximum IoU between the anchor and the GT box so that they can be
            considered as negative during training of the RPN.
        batch_size_per_image (int): number of anchors that are sampled during training of the RPN
            for computing the loss
        positive_fraction (float): proportion of positive anchors in a mini-batch during training
            of the RPN
        pre_nms_top_n (Dict[int]): number of proposals to keep before applying NMS. It should
            contain two fields: training and testing, to allow for different values depending
            on training or evaluation
        post_nms_top_n (Dict[int]): number of proposals to keep after applying NMS. It should
            contain two fields: training and testing, to allow for different values depending
            on training or evaluation
        nms_thresh (float): NMS threshold used for postprocessing the RPN proposals

    """

    def __init__(self,
                 anchor_generator,
                 head,
                 #
                 fg_iou_thresh, bg_iou_thresh,
                 batch_size_per_image, positive_fraction,
                 #
                 pre_nms_top_n, post_nms_top_n, nms_thresh):
        super(RegionProposalNetwork, self).__init__()
        self.anchor_generator = anchor_generator
        self.head = head
        self.box_coder = det_utils.BoxCoder(weights=(1.0, 1.0, 1.0, 1.0))

        # used during training
        self.box_similarity = box_ops.box_iou

        self.proposal_matcher = det_utils.Matcher(
            fg_iou_thresh,
            bg_iou_thresh,
            allow_low_quality_matches=True,
        )

        self.fg_bg_sampler = det_utils.BalancedPositiveNegativeSampler(
            batch_size_per_image, positive_fraction
        )
        # used during testing
        self._pre_nms_top_n = pre_nms_top_n
        self._post_nms_top_n = post_nms_top_n
        self.nms_thresh = nms_thresh
        self.min_size = 1e-3

    @property
    def pre_nms_top_n(self):
        if self.training:
            return self._pre_nms_top_n['training']
        return self._pre_nms_top_n['testing']

    @property
    def post_nms_top_n(self):
        if self.training:
            return self._post_nms_top_n['training']
        return self._post_nms_top_n['testing']

    def assign_targets_to_anchors(self, anchors, targets):
        labels = []
        matched_gt_boxes = []
        for anchors_per_image, targets_per_image in zip(anchors, targets):
            gt_boxes = targets_per_image["boxes"]
            match_quality_matrix = self.box_similarity(gt_boxes, anchors_per_image)
            matched_idxs = self.proposal_matcher(match_quality_matrix)
            # get the targets corresponding GT for each proposal
            # NB: need to clamp the indices because we can have a single
            # GT in the image, and matched_idxs can be -2, which goes
            # out of bounds
            matched_gt_boxes_per_image = gt_boxes[matched_idxs.clamp(min=0)]

            labels_per_image = matched_idxs >= 0
            labels_per_image = labels_per_image.to(dtype=torch.float32)

            # Background (negative examples)
            bg_indices = matched_idxs == self.proposal_matcher.BELOW_LOW_THRESHOLD
            labels_per_image[bg_indices] = 0

            # discard indices that are between thresholds
            inds_to_discard = matched_idxs == self.proposal_matcher.BETWEEN_THRESHOLDS
            labels_per_image[inds_to_discard] = -1

            labels.append(labels_per_image)
            matched_gt_boxes.append(matched_gt_boxes_per_image)
        return labels, matched_gt_boxes

    def _get_top_n_idx(self, objectness, num_anchors_per_level):
        r = []
        offset = 0
        for ob in objectness.split(num_anchors_per_level, 1):
            if torchvision._is_tracing():
                from torch.onnx import operators
                num_anchors = operators.shape_as_tensor(ob)[1].unsqueeze(0)
                # TODO : remove cast to IntTensor/num_anchors.dtype when
                #        ONNX Runtime version is updated with ReduceMin int64 support
                pre_nms_top_n = torch.min(torch.cat(
                    (torch.tensor([self.pre_nms_top_n], dtype=num_anchors.dtype),
                     num_anchors), 0).type(torch.IntTensor)).type(num_anchors.dtype)
            else:
                num_anchors = ob.shape[1]
                pre_nms_top_n = min(self.pre_nms_top_n, num_anchors)
            _, top_n_idx = ob.topk(pre_nms_top_n, dim=1)
            r.append(top_n_idx + offset)
            offset += num_anchors
        return torch.cat(r, dim=1)

    def filter_proposals(self, proposals, objectness, image_shapes, num_anchors_per_level):
        num_images = proposals.shape[0]
        device = proposals.device
        # do not backprop throught objectness
        objectness = objectness.detach()
        objectness = objectness.reshape(num_images, -1)

        levels = [
            torch.full((n,), idx, dtype=torch.int64, device=device)
            for idx, n in enumerate(num_anchors_per_level)
        ]
        levels = torch.cat(levels, 0)
        levels = levels.reshape(1, -1).expand_as(objectness)

        # select top_n boxes independently per level before applying nms
        top_n_idx = self._get_top_n_idx(objectness, num_anchors_per_level)
        batch_idx = torch.arange(num_images, device=device)[:, None]
        objectness = objectness[batch_idx, top_n_idx]
        levels = levels[batch_idx, top_n_idx]
        proposals = proposals[batch_idx, top_n_idx]

        final_boxes = []
        final_scores = []
        for boxes, scores, lvl, img_shape in zip(proposals, objectness, levels, image_shapes):
            boxes = box_ops.clip_boxes_to_image(boxes, img_shape)
            keep = box_ops.remove_small_boxes(boxes, self.min_size)
            boxes, scores, lvl = boxes[keep], scores[keep], lvl[keep]
            # non-maximum suppression, independently done per level
            keep = box_ops.batched_nms(boxes, scores, lvl, self.nms_thresh)
            # keep only topk scoring predictions
            keep = keep[:self.post_nms_top_n]
            boxes, scores = boxes[keep], scores[keep]
            final_boxes.append(boxes)
            final_scores.append(scores)
        return final_boxes, final_scores

    def compute_loss(self, objectness, pred_bbox_deltas, labels, regression_targets):
        """
        Arguments:
            objectness (Tensor)
            pred_bbox_deltas (Tensor)
            labels (List[Tensor])
            regression_targets (List[Tensor])

        Returns:
            objectness_loss (Tensor)
            box_loss (Tensor)
        """

        sampled_pos_inds, sampled_neg_inds = self.fg_bg_sampler(labels)
        sampled_pos_inds = torch.nonzero(torch.cat(sampled_pos_inds, dim=0)).squeeze(1)
        sampled_neg_inds = torch.nonzero(torch.cat(sampled_neg_inds, dim=0)).squeeze(1)

        sampled_inds = torch.cat([sampled_pos_inds, sampled_neg_inds], dim=0)

        objectness = objectness.flatten()

        labels = torch.cat(labels, dim=0)
        regression_targets = torch.cat(regression_targets, dim=0)

        box_loss = F.l1_loss(
            pred_bbox_deltas[sampled_pos_inds],
            regression_targets[sampled_pos_inds],
            reduction="sum",
        ) / (sampled_inds.numel())

        objectness_loss = F.binary_cross_entropy_with_logits(
            objectness[sampled_inds], labels[sampled_inds]
        )

        return objectness_loss, box_loss

    def forward(self, images, features, targets=None):
        """
        Arguments:
            images (ImageList): images for which we want to compute the predictions
            features (List[Tensor]): features computed from the images that are
                used for computing the predictions. Each tensor in the list
                correspond to different feature levels
            targets (List[Dict[Tensor]]): ground-truth boxes present in the image (optional).
                If provided, each element in the dict should contain a field `boxes`,
                with the locations of the ground-truth boxes.

        Returns:
            boxes (List[Tensor]): the predicted boxes from the RPN, one Tensor per
                image.
            losses (Dict[Tensor]): the losses for the model during training. During
                testing, it is an empty dict.
        """
        # RPN uses all feature maps that are available
        features = list(features.values())
        objectness, pred_bbox_deltas = self.head(features)
        anchors = self.anchor_generator(images, features)

        num_images = len(anchors)
        num_anchors_per_level = [o[0].numel() for o in objectness]
        objectness, pred_bbox_deltas = \
            concat_box_prediction_layers(objectness, pred_bbox_deltas)
        # apply pred_bbox_deltas to anchors to obtain the decoded proposals
        # note that we detach the deltas because Faster R-CNN do not backprop through
        # the proposals
        proposals = self.box_coder.decode(pred_bbox_deltas.detach(), anchors)
        proposals = proposals.view(num_images, -1, 4)
        boxes, scores = self.filter_proposals(proposals, objectness, images.image_sizes, num_anchors_per_level)

        losses = {}
        if self.training:
            labels, matched_gt_boxes = self.assign_targets_to_anchors(anchors, targets)
            regression_targets = self.box_coder.encode(matched_gt_boxes, anchors)
            loss_objectness, loss_rpn_box_reg = self.compute_loss(
                objectness, pred_bbox_deltas, labels, regression_targets)
            losses = {
                "loss_objectness": loss_objectness,
                "loss_rpn_box_reg": loss_rpn_box_reg,
            }
        return boxes, losses<|MERGE_RESOLUTION|>--- conflicted
+++ resolved
@@ -125,16 +125,11 @@
     def forward(self, image_list, feature_maps):
         grid_sizes = tuple([feature_map.shape[-2:] for feature_map in feature_maps])
         image_size = image_list.tensors.shape[-2:]
-<<<<<<< HEAD
         strides = tuple((float(image_size[0]) / float(g[0]),
                          float(image_size[1]) / float(g[1]))
                         for g in grid_sizes)
-        self.set_cell_anchors(feature_maps[0].device)
-=======
-        strides = tuple((image_size[0] / g[0], image_size[1] / g[1]) for g in grid_sizes)
         dtype, device = feature_maps[0].dtype, feature_maps[0].device
         self.set_cell_anchors(dtype, device)
->>>>>>> 09823951
         anchors_over_all_feature_maps = self.cached_grid_anchors(grid_sizes, strides)
         anchors = []
         for i, (image_height, image_width) in enumerate(image_list.image_sizes):
